from .input import ArduinoInput


def initialize(player_manager, reactor, **kwargs):

<<<<<<< HEAD
    return ArduinoInput(player_manager, reactor, **kwargs)
=======
    return ArduinoInput(player_manager, reactor, device_file, baud_rate)
>>>>>>> bacc894f
<|MERGE_RESOLUTION|>--- conflicted
+++ resolved
@@ -3,8 +3,4 @@
 
 def initialize(player_manager, reactor, **kwargs):
 
-<<<<<<< HEAD
     return ArduinoInput(player_manager, reactor, **kwargs)
-=======
-    return ArduinoInput(player_manager, reactor, device_file, baud_rate)
->>>>>>> bacc894f
