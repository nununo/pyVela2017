# ----------------------------------------------------------------------------
# inputs/network/protocol.py
# ----------------------------------------------------------------------------

from twisted.internet import protocol
from twisted.protocols import basic
from twisted import logger


_log = logger.Logger(namespace='network')


class ControlProtocol(basic.LineReceiver):

    def connectionMade(self):

        _log.info('connection made!')


    def lineReceived(self, line):

        _log.info('received {d!r}', d=line)
        if line == b'stop':
            self.factory.player_mgr.stop()
            return
        try:
            level = int(line.strip())
<<<<<<< HEAD
        except:
=======
            self.factory.player_mgr.level(level)
        except Exception:
>>>>>>> bacc894f
            pass
        self.factory.player_mgr.level(level)

    def connectionLost(self, reason):

        _log.info('connection lost')


class ControlFactory(protocol.Factory):

    protocol = ControlProtocol

    def __init__(self, player_mgr):

        self.player_mgr = player_mgr


# ----------------------------------------------------------------------------
# inputs/network/protocol.py
# ----------------------------------------------------------------------------<|MERGE_RESOLUTION|>--- conflicted
+++ resolved
@@ -25,14 +25,10 @@
             return
         try:
             level = int(line.strip())
-<<<<<<< HEAD
         except:
-=======
+            pass
+        else:
             self.factory.player_mgr.level(level)
-        except Exception:
->>>>>>> bacc894f
-            pass
-        self.factory.player_mgr.level(level)
 
     def connectionLost(self, reason):
 
